--- conflicted
+++ resolved
@@ -317,7 +317,6 @@
             for item in data:
                 self.assertEqual(item["condition"], "USED")
 
-<<<<<<< HEAD
         # by condition string
         qs = str.upper(test_condition.name)
         response = self.client.get(BASE_URL, query_string=f"condition={qs}")
@@ -381,7 +380,6 @@
         id_bad = id_2 + id_1
         response = self.client.put(f"{BASE_URL}/{id_bad}/restock")
         self.assertEqual(response.status_code, status.HTTP_404_NOT_FOUND)
-=======
     def test_query_by_quantity(self):
         """It should Query inventory items by quantity"""
 
@@ -395,5 +393,4 @@
         data = response.get_json()
         self.assertEqual(len(data), len(quantity_product))
         for item in data:
-            self.assertEqual(item["quantity"], test_quantity)
->>>>>>> 0d151682
+            self.assertEqual(item["quantity"], test_quantity)